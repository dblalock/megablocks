--- conflicted
+++ resolved
@@ -2,11 +2,7 @@
 from functools import partial
 
 from absl.testing import parameterized
-<<<<<<< HEAD
-=======
 from megablocks import grouped_gemm_util as gg
-from megablocks import turbo_util as turbo
->>>>>>> f05609ce
 from megablocks.layers.arguments import Arguments
 from megablocks.layers import dmoe
 from megablocks.layers import moe
@@ -20,13 +16,7 @@
         moe_num_experts=1,
         moe_capacity_factor=1,
         moe_top_k=1,
-<<<<<<< HEAD
-        grouped_mlp=False):
-=======
-        num_input_bits=-1,
-        num_remat_bits=-1,
         mlp_impl='sparse'):
->>>>>>> f05609ce
     init_method = partial(torch.nn.init.normal_, mean=0.0, std=0.1)
     args = Arguments(
         hidden_size=hidden_size,
@@ -36,14 +26,8 @@
         moe_top_k=moe_top_k,
         init_method=init_method,
         memory_optimized_mlp=True,
-<<<<<<< HEAD
-        grouped_mlp=grouped_mlp,
-=======
-        quantize_inputs_num_bits=num_input_bits,
-        quantize_rematerialize_num_bits=num_remat_bits,
         mlp_type='mlp',
         mlp_impl=mlp_impl,
->>>>>>> f05609ce
         fp16=False,
         bf16=True)
 
@@ -85,13 +69,8 @@
 )
 
 _FORWARD_TESTS_GROUPED_MLP = tuple([
-<<<<<<< HEAD
-    p + (True,) for p in _FORWARD_TESTS_DEFAULT
-])
-=======
-    p + (-1, -1, 'grouped') for p in _FORWARD_TESTS_NO_QUANTIZE
+    p + ('grouped') for p in _FORWARD_TESTS_DEFAULT
 ]) if gg.grouped_gemm_is_available() else ()
->>>>>>> f05609ce
 
 _FORWARD_TESTS = (_FORWARD_TESTS_DEFAULT + _FORWARD_TESTS_GROUPED_MLP)
 
@@ -110,12 +89,7 @@
 
     @parameterized.parameters(*_FORWARD_TESTS)
     def testdMoE_Forward(self, bs, sl, hs, num_experts, top_k,
-<<<<<<< HEAD
-                         grouped_mlp=False):
-=======
-                         num_input_bits=-1, num_remat_bits=-1,
                          mlp_impl='sparse'):
->>>>>>> f05609ce
         x = torch.randn(sl, bs, hs).to(torch.bfloat16).cuda()
 
         _, _, _, layer = test_modules(
@@ -123,13 +97,7 @@
             ffn_hidden_size=hs * 2,
             moe_num_experts=num_experts,
             moe_top_k=top_k,
-<<<<<<< HEAD
-            grouped_mlp=grouped_mlp)
-=======
-            num_input_bits=num_input_bits,
-            num_remat_bits=num_remat_bits,
             mlp_impl=mlp_impl)
->>>>>>> f05609ce
 
         out, _ = layer(x)
         self.assertSequenceEqual(out.shape, x.shape)
@@ -137,12 +105,7 @@
     @parameterized.parameters(*_FORWARD_TESTS)
     def testdMoE_ForwardBackward(
             self, bs, sl, hs, num_experts, top_k,
-<<<<<<< HEAD
-            grouped_mlp=False):
-=======
-            num_input_bits=-1, num_remat_bits=-1,
             mlp_impl='sparse'):
->>>>>>> f05609ce
         x = torch.randn(sl, bs, hs).to(torch.bfloat16).cuda()
         x.requires_grad_(True)
 
@@ -151,13 +114,7 @@
             ffn_hidden_size=hs * 2,
             moe_num_experts=num_experts,
             moe_top_k=top_k,
-<<<<<<< HEAD
-            grouped_mlp=grouped_mlp)
-=======
-            num_input_bits=num_input_bits,
-            num_remat_bits=num_remat_bits,
             mlp_impl=mlp_impl)
->>>>>>> f05609ce
 
         out, _ = layer(x)
         self.assertSequenceEqual(out.shape, x.shape)
@@ -185,12 +142,7 @@
     @parameterized.parameters(*_FORWARD_TESTS)
     def testdMoE_ForwardVersusMoE(
             self, bs, sl, hs, num_experts, top_k,
-<<<<<<< HEAD
-            grouped_mlp=False):
-=======
-            num_input_bits=-1, num_remat_bits=-1,
             mlp_impl='sparse'):
->>>>>>> f05609ce
         torch.manual_seed(42)
 
         x = torch.randn(sl, bs, hs).to(torch.bfloat16).cuda()
