--- conflicted
+++ resolved
@@ -42,15 +42,8 @@
 
     # Compute arguments.
     memory_optimized_mlp : bool = False
-<<<<<<< HEAD
-    grouped_mlp : bool = False
-=======
     mlp_type : str = 'mlp'
     mlp_impl : str = 'sparse'
-    quantize_inputs_num_bits: int = -1  # -1 = no quantization
-    quantize_rematerialize_num_bits: int = -1
-    quantize_scatter_num_bits: int = -1
->>>>>>> f05609ce
 
     # Initialization arguments.
     fp16 : bool = True
@@ -63,22 +56,7 @@
     uniform_expert_assignment : bool = False
 
     def __post_init__(self):
-<<<<<<< HEAD
-        if self.__getattribute__('grouped_mlp'):
-=======
-        for attr in ('quantize_inputs_num_bits',
-                     'quantize_rematerialize_num_bits',
-                     'quantize_scatter_num_bits'):
-            nbits = self.__getattribute__(attr)
-            if nbits not in _ALLOWED_BITWIDTHS:
-                raise ValueError(f'{attr} must be one of ' +
-                                 f'{_ALLOWED_BITWIDTHS}; got {nbits}')
-
-            if nbits != -1:
-                turbo.assert_turbo_is_available()
-
         if self.__getattribute__('mlp_impl') == 'grouped':
->>>>>>> f05609ce
             grouped_gemm.assert_grouped_gemm_is_available()
 
 
