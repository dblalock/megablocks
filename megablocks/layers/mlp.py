from megablocks.layers import common
from megablocks.layers import gelu
from megablocks.layers.activation_fn import act_fn
from megablocks.layers import mpu
from megablocks.layers import weight_parallel as wp
<<<<<<< HEAD
from megablocks.layers.arguments import Arguments, InitFn
=======
from megablocks.layers.arguments import Arguments, InitFn, DEFAULT_ACTIVATION_FN
from megablocks import turbo_util as turbo
>>>>>>> f05609ce
from megablocks import grouped_gemm_util as gg
import stk
import torch
import torch.nn.functional as F
from packaging import version


class ScaleGradient(torch.autograd.Function):

    @staticmethod
    @torch.cuda.amp.custom_fwd
    def forward(ctx, x, scale):
        ctx.scale = scale
        return x

    @staticmethod
    @torch.cuda.amp.custom_bwd
    def backward(ctx, grad):
        return grad * ctx.scale, None
scale_gradient = ScaleGradient.apply


def resolve_dtensor(weight):
    if version.parse(torch.__version__) >= version.parse('2.0.0'):
        from torch.distributed._tensor import DTensor
        if isinstance(weight, DTensor):
            return weight.to_local()
    return weight


def create_moe_expert_weights(args : Arguments,
                              num_experts : int,
                              ffn_hidden_size : int,
                              hidden_size : int,
                              init_method : InitFn):
    # Create the entire weight matrix such that the sampled weights will
    # not vary between data parallelism and expert model parallelism for
    # the same random seed.
    master_weights = torch.empty(
        num_experts, ffn_hidden_size, hidden_size,
        device=args.device,
        dtype=common.dtype(args))
    init_method(master_weights)

    if not args.moe_expert_model_parallelism:
        return master_weights

    # Calculate the amount of sharding in each dimension.
    expert_sharding_degree = mpu.expert_sharding_degree(args)
    hidden_sharding_degree = mpu.hidden_sharding_degree(args)

    # Calculate the experts per rank.
    #
    # NOTE: We assign ranks to be expert parallel before going
    # tensor parallel.
    rank = mpu.get_expert_parallel_rank(args)
    expert_rank = rank % expert_sharding_degree
    num_experts_per_rank = num_experts // expert_sharding_degree
    start_expert = expert_rank * num_experts_per_rank
    end_expert = (expert_rank + 1) * num_experts_per_rank

    # Calculate the rows per rank.
    row_rank = rank // expert_sharding_degree
    num_rows_per_rank = ffn_hidden_size // hidden_sharding_degree
    start_row = row_rank * num_rows_per_rank
    end_row = (row_rank + 1) * num_rows_per_rank

    # Slice the weight matrix to get the chunk for this rank.
    with torch.no_grad():
        weights = master_weights[
            start_expert:end_expert, start_row:end_row]
    return weights


class MLP(torch.nn.Module):

    def __init__(self, args : Arguments):
        super().__init__()
        self.args = args
        expert_parallel_world_size = mpu.get_expert_parallel_world_size(args)
        experts_per_rank = mpu.experts_per_rank(args)

        self.w1 = torch.nn.Parameter(torch.empty(
            experts_per_rank,
            args.hidden_size,
            mpu.features_per_rank(args),
            device=args.device,
            dtype=common.dtype(args)))
        self.w2 = torch.nn.Parameter(torch.empty(
            experts_per_rank,
            mpu.features_per_rank(args),
            args.hidden_size,
            device=args.device,
            dtype=common.dtype(args)))
        mpu.set_expert_model_parallel_attributes(
            self.w1, args.moe_expert_model_parallelism)
        mpu.set_expert_model_parallel_attributes(
            self.w2, args.moe_expert_model_parallelism)

        # Initialize the parameters for the MLP.
        #
        # NOTE: It is important that we create the weight tensors prior
        # to creating the master weights and slicing our the piece for
        # this rank. If the master weights are created first the PyTorch
        # caching allocator appears to use the same memory block for these
        # and the slice which causes large increases in our peak memory
        # usage.
        with torch.no_grad():
            w1 = create_moe_expert_weights(
                args, args.moe_num_experts, args.ffn_hidden_size,
                args.hidden_size, args.init_method)
            self.w1.copy_(w1.transpose(1, 2).contiguous())
            self.w2.copy_(create_moe_expert_weights(
                args, args.moe_num_experts, args.ffn_hidden_size,
                args.hidden_size, args.output_layer_init_method))

        self.gradient_scale = None
        if self.args.moe_expert_model_parallelism:
            self.gradient_scale = 1 / mpu.get_expert_parallel_world_size(self.args)

    def scale_grad(self, w):
        if self.gradient_scale is None:
            return w
        return scale_gradient(w, self.gradient_scale)

    def forward(self, x):
        w1, w2 = self.scale_grad(self.w1), self.scale_grad(self.w2)
        w1, w2 = resolve_dtensor(w1), resolve_dtensor(w2)
        x = torch.bmm(x, w1)
        x = self.args.activation_fn(x)
        return torch.bmm(x, w2)


def create_dmoe_expert_weights(args : Arguments,
                               num_experts : int,
                               rows : int,
                               columns : int,
                               init_method : InitFn):
    weights = create_moe_expert_weights(
        args, num_experts, rows, columns, init_method)
    weights = weights.view([-1, columns])
    rows, columns = weights.shape

    if not args.moe_weight_parallelism:
        return weights

    # Caclculate the number of rows on this weight parallel partition.
    # 'rows' must be divisible by weight parallel world size.
    weight_parallel_world_size = mpu.get_weight_parallel_world_size(args)
    assert (rows % weight_parallel_world_size) == 0
    num_rows_per_rank = rows // weight_parallel_world_size
    rank = mpu.get_weight_parallel_rank(args)
    start_row = rank * num_rows_per_rank
    end_row = (rank + 1) * num_rows_per_rank
    return weights[start_row:end_row]


class MemoryOptimizedMLP(torch.autograd.Function):
    """Sparse MLP with manually scheduled memory reuse."""

    @staticmethod
    @torch.cuda.amp.custom_fwd
<<<<<<< HEAD
    def forward(ctx, x, w1, w2, topo):
=======
    def forward(ctx, x, w1, w2, topo, num_input_bits, num_remat_bits, activation_fn):
>>>>>>> f05609ce
        # x: [m, k], w1: [n, k], w2: [n, k]
        if (not x.is_contiguous() or not w1.is_contiguous() or
            not w2.is_contiguous()):
            raise ValueError("Expected contiguous 'x', 'w1' and 'w2'.")

        topo_tensors = (topo.row_indices,
                        topo.column_indices,
                        topo.offsets,
                        topo.column_indices_t,
                        topo.offsets_t,
                        topo.block_offsets_t)

        # Layer 0: x @ w1.t().
        sdd_out = stk.ops.sdd(x, w1.t(), topo)

<<<<<<< HEAD
        # GeLU.
        gelu_out = gelu.gelu(sdd_out)
=======
        # save input tensor, quantizing if needed
        input_save_args = (x,)
        if num_input_bits != -1:
            x_q, x_scales = turbo.quantize_signed(x, num_bits=num_input_bits)
            input_save_args = (x_q, x_scales)

        # Activation function.
        if num_remat_bits == -1:
            activation_fn_out = act_fn(sdd_out, activation_fn)
            input_save_args += (sdd_out.data,)
        else:
            if activation_fn is not DEFAULT_ACTIVATION_FN:
                raise NotImplementedError(f'`num_remat_bits` != -1 not implemented for custom {activation_fn=} ({num_remat_bits=}).')
            # fused GELU into sdd_out buffer while quantizing input
            hidden_q, hidden_scales, activation_fn_out_data = turbo.quantize_signed(
                sdd_out.data, num_bits=num_remat_bits,
                op=turbo.ElemwiseOps.GELU_FORWARD, x_forward=sdd_out.data)
            activation_fn_out = sdd_out
            input_save_args += (hidden_q, hidden_scales)
>>>>>>> f05609ce

        # Layer 1: x @ w2.
        dsd_out = stk.ops.dsd(activation_fn_out, w2)

        # NOTE: Save the input to the layer and the activation_fn input for
        # gradient computation. We'll re-compute the activation_fn forward
        # pass in the backward pass to avoid materializing another
        # intermediate.
        ctx.shape = topo.shape
        ctx.x_shape = x.shape
        ctx.sdd_out_shape = sdd_out.data.shape
        ctx.dtype = x.dtype
<<<<<<< HEAD
        ctx.save_for_backward(w1, w2, *topo_tensors, x, sdd_out.data)
=======
        ctx.activation_fn = activation_fn
        ctx.save_for_backward(w1, w2, *topo_tensors, *input_save_args)
>>>>>>> f05609ce
        return dsd_out

    @staticmethod
    @torch.cuda.amp.custom_bwd
    def backward(ctx, ddsd_out):
        if (not ctx.needs_input_grad[0] or
            not ctx.needs_input_grad[1] or
            not ctx.needs_input_grad[2]):
            raise ValueError("Expected all MLP inputs to need grad.")

        # unpack saved tensors; ugly because quantizing changes tensor count
        #
        dtype = ctx.dtype
        saved_tensors = ctx.saved_tensors
        w1, w2 = saved_tensors[:2]
        topo_tensors = saved_tensors[2:8]
        x = saved_tensors[8]
        sdd_out_data = saved_tensors[-1]

<<<<<<< HEAD
        # rematerialize gelu output
        sdd_out = stk.Matrix(ctx.shape, sdd_out_data, *topo_tensors)
        gelu_out = gelu.gelu(sdd_out)
=======
        # rematerialize activation function output
        activation_fn = ctx.activation_fn
        activation_grad_fn = None
        if ctx.num_remat_bits == -1:
            sdd_out = stk.Matrix(ctx.shape, sdd_out_data, *topo_tensors)
            activation_fn_out, activation_grad_fn = act_fn(sdd_out, activation_fn, return_grad_fn=True)
        else:
            if activation_fn is not DEFAULT_ACTIVATION_FN:
                raise NotImplementedError(f'`num_remat_bits` != -1 not implemented for custom {activation_fn=} ({ctx.num_remat_bits=}).')
            activation_fn_out_tensor = turbo.dequantize_signed(
                hidden_q, hidden_scales, num_bits=ctx.num_remat_bits,
                op=turbo.ElemwiseOps.GELU_FORWARD,
                out_shape=ctx.sdd_out_shape, out_dtype=dtype)
            activation_fn_out = stk.Matrix(ctx.shape, activation_fn_out_tensor, *topo_tensors)
>>>>>>> f05609ce

        # Compute dw2 with recomputed activation_fn output.
        dw2 = stk.ops.dsd(activation_fn_out.t(), ddsd_out)

        # Compute dactivation_fn_out.
        #
        # NOTE: We reuse the activation_fn_out allocation.
        dactivation_fn_out = activation_fn_out
        stk.backend.triton_kernels.sdd(
            ddsd_out, w2.t(),
            dactivation_fn_out.shape,
            dactivation_fn_out.data,
            dactivation_fn_out.offsets,
            dactivation_fn_out.row_indices,
            dactivation_fn_out.column_indices)

        # Compute dsdd_out.
        #
<<<<<<< HEAD
        # NOTE: This reuses the dgelu_out allocation.
        dsdd_out = gelu.gelu_backward_(dgelu_out, sdd_out)
=======
        # NOTE: This reuses the dactivation_fn_out allocation.
        if ctx.num_remat_bits == -1:
            if activation_fn is DEFAULT_ACTIVATION_FN:
                dsdd_out = gelu.gelu_backward_(dactivation_fn_out, sdd_out)
            else:
                assert activation_grad_fn is not None
                activation_grad_fn(dactivation_fn_out.data)
                dsdd_out = stk.Matrix(ctx.shape, sdd_out.data.grad, *topo_tensors)
        else:
            # confusingly, x_out is interpreted as the gradient to overwrite
            # in-place when the elemwise op is a backwards op
            ddsd_out_tensor = turbo.dequantize_signed(
                hidden_q, hidden_scales, num_bits=ctx.num_remat_bits,
                op=turbo.ElemwiseOps.GELU_BACKWARD, x_out=dactivation_fn_out.data)
            dsdd_out = stk.Matrix(ctx.shape, ddsd_out_tensor, *topo_tensors)

        # rematerialize MLP input now that we need it
        if ctx.num_input_bits != -1:
            x = turbo.dequantize_signed(
                x_q, x_scales, num_bits=ctx.num_input_bits,
                out_dtype=dtype, out_shape=ctx.x_shape)
>>>>>>> f05609ce

        # Compute dw1.
        dw1 = stk.ops.dsd(dsdd_out.t(), x)

        # Compute dx.
        #
        # NOTE: This reuses the ddsd_out allocation.
        stk.backend.triton_kernels.dsd(
            dsdd_out.shape,
            dsdd_out.data,
            dsdd_out.offsets,
            dsdd_out.row_indices,
            dsdd_out.column_indices,
            dsdd_out.offsets_t,
            dsdd_out.column_indices_t,
            dsdd_out.block_offsets_t,
            False,
            w1,
            ddsd_out)
        dx = ddsd_out
<<<<<<< HEAD
        return dx, dw1, dw2, None
=======
        return dx, dw1, dw2, None, None, None, None
>>>>>>> f05609ce

memory_optimized_mlp = MemoryOptimizedMLP.apply


class SparseMLP(torch.nn.Module):

    def __init__(self, args : Arguments):
        super().__init__()
        self.args = args
        self._num_rows_per_rank = (
            (mpu.experts_per_rank(args) * mpu.features_per_rank(args)) //
            mpu.get_weight_parallel_world_size(args)
        )

        self.w1 = torch.nn.Parameter(torch.empty(
            self._num_rows_per_rank,
            args.hidden_size,
            device=args.device,
            dtype=common.dtype(args)))
        self.w2 = torch.nn.Parameter(torch.empty(
            self._num_rows_per_rank,
            args.hidden_size,
            device=args.device,
            dtype=common.dtype(args)))

        # Initialize the parameters for the MLP.
        #
        # NOTE: It is important that we create the weight tensors prior
        # to creating the master weights and slicing our the piece for
        # this rank. If the master weights are created first the PyTorch
        # caching allocator appears to use the same memory block for these
        # and the slice which causes large increases in our peak memory
        # usage.
        with torch.no_grad():
            self.w1.copy_(create_dmoe_expert_weights(
                args, args.moe_num_experts, args.ffn_hidden_size,
                args.hidden_size, args.init_method))
            self.w2.copy_(create_dmoe_expert_weights(
                args, args.moe_num_experts, args.ffn_hidden_size,
                args.hidden_size, args.output_layer_init_method))

        self._should_set_parallelism_attribute = (
            args.moe_expert_model_parallelism or args.moe_weight_parallelism)
        mpu.set_expert_model_parallel_attributes(
            self.w1, self._should_set_parallelism_attribute)
        mpu.set_expert_model_parallel_attributes(
            self.w2, self._should_set_parallelism_attribute)

        self.gradient_scale = None
        if self.args.moe_expert_model_parallelism:
            self.gradient_scale = 1 / mpu.get_expert_parallel_world_size(self.args)

    def scale_grad(self, w):
        if self.gradient_scale is None:
            return w
        return scale_gradient(w, self.gradient_scale)

    def parallel_forward(self, x, topo):
        group = self.args.weight_parallel_group
        w1, w2 = (self.scale_grad(self.w1), self.scale_grad(self.w2))
        if self.args.memory_optimized_mlp:
            if self.args.activation_fn is not DEFAULT_ACTIVATION_FN:
                raise NotImplementedError(f'memory_optimized_weight_parallel_mlp not implemented for custom {activation_fn=}.')
            return wp.memory_optimized_weight_parallel_mlp(
                x, w1, w2, topo, group)

        # Compute the MLP.
        x = wp.sdd_nt(x, w1, topo, group)
        activation_fn_out = act_fn(x, self.args.activation_fn)
        return wp.dsd_nn(activation_fn_out, w2, group)

    def forward(self, x, topo):
        w1, w2 = self.scale_grad(self.w1), self.scale_grad(self.w2)
        w1, w2 = resolve_dtensor(w1), resolve_dtensor(w2)
        if self.args.moe_weight_parallelism:
            return self.parallel_forward(x, topo)
        elif self.args.memory_optimized_mlp:
<<<<<<< HEAD
            return memory_optimized_mlp(x, w1, w2, topo)
=======
            return memory_optimized_mlp(
                x, w1, w2, topo, self.args.quantize_inputs_num_bits,
                self.args.quantize_rematerialize_num_bits, self.args.activation_fn)
>>>>>>> f05609ce

        # Compute the MLP.
        x = stk.ops.sdd(x, w1.t(), topo)
        activation_fn_out = act_fn(x, self.args.activation_fn)
        return stk.ops.dsd(activation_fn_out, w2)


class MemoryOptimizedGroupedMLP(torch.autograd.Function):
    """GroupedMLP with manually scheduled memory reuse."""

    @staticmethod
    @torch.cuda.amp.custom_fwd
<<<<<<< HEAD
    def forward(ctx, x, w1, w2, batch_sizes):
=======
    def forward(ctx, x, w1, w2, batch_sizes, num_input_bits, num_remat_bits, activation_fn):
>>>>>>> f05609ce
        # x: [m, k], w1: [n, k], w2: [n, k]
        if (not x.is_contiguous() or not w1.is_contiguous() or
            not w2.is_contiguous()):
            raise ValueError("Expected contiguous 'x', 'w1' and 'w2'.")

        # Layer 0: x @ w1.t().
        sdd_out = gg.backend.gmm(x, w1, batch_sizes, trans_b=True)

        # GeLU.
<<<<<<< HEAD
        gelu_out = F.gelu(sdd_out, approximate="tanh")
=======
        if num_remat_bits == -1:
            activation_fn_out = activation_fn(sdd_out)
            input_save_args += (sdd_out,)
        else:
            if activation_fn is not DEFAULT_ACTIVATION_FN:
                raise NotImplementedError(f'`num_remat_bits` != -1 not implemented for custom {activation_fn=} ({num_remat_bits=}).')
            # Fused GELU into sdd_out buffer while quantizing input
            hidden_q, hidden_scales, activation_fn_out_data = turbo.quantize_signed(
                sdd_out, num_bits=num_remat_bits,
                op=turbo.ElemwiseOps.GELU_FORWARD, x_forward=sdd_out)
            activation_fn_out = sdd_out
            input_save_args += (hidden_q, hidden_scales)
>>>>>>> f05609ce

        # Layer 1: x @ w2.
        dsd_out = gg.backend.gmm(activation_fn_out, w2, batch_sizes)

        # NOTE: Save the input to the layer and the activation_fn input for
        # gradient computation. We'll re-compute the activation_fn forward
        # pass in the backward pass to avoid materializing another
        # intermediate.
        ctx.x_shape = x.shape
        ctx.sdd_out_shape = sdd_out.shape
        ctx.dtype = x.dtype
<<<<<<< HEAD
        ctx.save_for_backward(w1, w2, batch_sizes, x, sdd_out)
=======
        ctx.activation_fn = activation_fn
        ctx.save_for_backward(w1, w2, batch_sizes, *input_save_args)
>>>>>>> f05609ce
        return dsd_out

    @staticmethod
    @torch.cuda.amp.custom_bwd
    def backward(ctx, ddsd_out):
        if (not ctx.needs_input_grad[0] or
            not ctx.needs_input_grad[1] or
            not ctx.needs_input_grad[2]):
            raise ValueError("Expected all MLP inputs to need grad.")

        # Unpack saved tensors; ugly because quantizing changes tensor count
        #
        dtype = ctx.dtype
        saved_tensors = ctx.saved_tensors
        w1, w2 = saved_tensors[:2]
        batch_sizes = saved_tensors[2]
        x = saved_tensors[3]
        sdd_out = saved_tensors[4]

<<<<<<< HEAD
        # Rematerialize gelu output.
        gelu_out = F.gelu(sdd_out, approximate="tanh")
=======
        # Rematerialize activation_fn output.
        activation_fn = ctx.activation_fn
        activation_grad_fn = None
        if ctx.num_remat_bits == -1:
            with torch.set_grad_enabled(True):
                sdd_out.requires_grad = True
                activation_fn_out = activation_fn(sdd_out)
                activation_grad_fn = activation_fn_out.backward
        else:
            if activation_fn is not DEFAULT_ACTIVATION_FN:
                raise NotImplementedError(f'`num_remat_bits` != -1 not implemented for custom {activation_fn=} ({ctx.num_remat_bits=}).')
            activation_fn_out = turbo.dequantize_signed(
                hidden_q, hidden_scales, num_bits=ctx.num_remat_bits,
                op=turbo.ElemwiseOps.GELU_FORWARD,
                out_shape=ctx.sdd_out_shape, out_dtype=dtype)
>>>>>>> f05609ce

        # Compute dw2 with recomputed activation_fn output.
        dw2 = gg.backend.gmm(
            activation_fn_out, ddsd_out, batch_sizes, trans_a=True)

        # Compute dactivation_fn_out.
        #
        # NOTE: We reuse the activation_fn_out allocation.
        dactivation_fn_out = activation_fn_out
        gg.backend.gmm(
            ddsd_out, w2, batch_sizes, trans_b=True, c=dactivation_fn_out)

        # Compute dsdd_out.
        #
<<<<<<< HEAD
        # NOTE: This reuses the dgelu_out allocation.
        dsdd_out = gelu.gelu_backward_(dgelu_out, sdd_out)
=======
        # NOTE: This reuses the dactivation_fn_out allocation.
        if ctx.num_remat_bits == -1:
            if activation_fn is DEFAULT_ACTIVATION_FN:
                dsdd_out = gelu.gelu_backward_(dactivation_fn_out, sdd_out)
            else:
                assert activation_grad_fn is not None
                activation_grad_fn(dactivation_fn_out)
                dsdd_out = sdd_out.grad
        else:
            # confusingly, x_out is interpreted as the gradient to overwrite
            # in-place when the elemwise op is a backwards op
            dsdd_out = turbo.dequantize_signed(
                hidden_q, hidden_scales, num_bits=ctx.num_remat_bits,
                op=turbo.ElemwiseOps.GELU_BACKWARD, x_out=dactivation_fn_out.data)

        # rematerialize MLP input now that we need it
        if ctx.num_input_bits != -1:
            x = turbo.dequantize_signed(
                x_q, x_scales, num_bits=ctx.num_input_bits,
                out_dtype=dtype, out_shape=ctx.x_shape)
>>>>>>> f05609ce

        # Compute dw1.
        dw1 = gg.backend.gmm(dsdd_out, x, batch_sizes, trans_a=True)

        # Compute dx.
        #
        # NOTE: This reuses the ddsd_out allocation.
        gg.backend.gmm(dsdd_out, w1, batch_sizes, c=ddsd_out)
        dx = ddsd_out
<<<<<<< HEAD
        return dx, dw1, dw2, None
=======
        return dx, dw1, dw2, None, None, None, None
>>>>>>> f05609ce

memory_optimized_grouped_mlp = MemoryOptimizedGroupedMLP.apply


class GroupedMLP(SparseMLP):

    def forward(self, x, tokens_per_expert):
        batch_sizes = tokens_per_expert.cpu().to(torch.long)
        w1, w2 = (self.scale_grad(self.w1), self.scale_grad(self.w2))

        # Re-shape the weights for the grouped GEMMs.
        ne = mpu.experts_per_rank(self.args)
        w1 = resolve_dtensor(w1).view(ne, -1, self.args.hidden_size)
        w2 = resolve_dtensor(w2).view(ne, -1, self.args.hidden_size)

        if self.args.moe_weight_parallelism:
            raise NotImplementedError(
                "Weight parallelism not yet supported with GroupedMLP.")

        if self.args.memory_optimized_mlp:
<<<<<<< HEAD
            return memory_optimized_grouped_mlp(x, w1, w2, batch_sizes)
=======
            return memory_optimized_grouped_mlp(
                x, w1, w2, batch_sizes,
                self.args.quantize_inputs_num_bits,
                self.args.quantize_rematerialize_num_bits,
                self.args.activation_fn)
>>>>>>> f05609ce

        # Compute the MLP.
        x = gg.ops.gmm(x, w1, batch_sizes, trans_b=True)
        x = self.args.activation_fn(x)
        return gg.ops.gmm(x, w2, batch_sizes)<|MERGE_RESOLUTION|>--- conflicted
+++ resolved
@@ -3,12 +3,7 @@
 from megablocks.layers.activation_fn import act_fn
 from megablocks.layers import mpu
 from megablocks.layers import weight_parallel as wp
-<<<<<<< HEAD
-from megablocks.layers.arguments import Arguments, InitFn
-=======
 from megablocks.layers.arguments import Arguments, InitFn, DEFAULT_ACTIVATION_FN
-from megablocks import turbo_util as turbo
->>>>>>> f05609ce
 from megablocks import grouped_gemm_util as gg
 import stk
 import torch
@@ -171,11 +166,7 @@
 
     @staticmethod
     @torch.cuda.amp.custom_fwd
-<<<<<<< HEAD
-    def forward(ctx, x, w1, w2, topo):
-=======
-    def forward(ctx, x, w1, w2, topo, num_input_bits, num_remat_bits, activation_fn):
->>>>>>> f05609ce
+    def forward(ctx, x, w1, w2, topo, activation_fn):
         # x: [m, k], w1: [n, k], w2: [n, k]
         if (not x.is_contiguous() or not w1.is_contiguous() or
             not w2.is_contiguous()):
@@ -191,30 +182,8 @@
         # Layer 0: x @ w1.t().
         sdd_out = stk.ops.sdd(x, w1.t(), topo)
 
-<<<<<<< HEAD
         # GeLU.
-        gelu_out = gelu.gelu(sdd_out)
-=======
-        # save input tensor, quantizing if needed
-        input_save_args = (x,)
-        if num_input_bits != -1:
-            x_q, x_scales = turbo.quantize_signed(x, num_bits=num_input_bits)
-            input_save_args = (x_q, x_scales)
-
-        # Activation function.
-        if num_remat_bits == -1:
-            activation_fn_out = act_fn(sdd_out, activation_fn)
-            input_save_args += (sdd_out.data,)
-        else:
-            if activation_fn is not DEFAULT_ACTIVATION_FN:
-                raise NotImplementedError(f'`num_remat_bits` != -1 not implemented for custom {activation_fn=} ({num_remat_bits=}).')
-            # fused GELU into sdd_out buffer while quantizing input
-            hidden_q, hidden_scales, activation_fn_out_data = turbo.quantize_signed(
-                sdd_out.data, num_bits=num_remat_bits,
-                op=turbo.ElemwiseOps.GELU_FORWARD, x_forward=sdd_out.data)
-            activation_fn_out = sdd_out
-            input_save_args += (hidden_q, hidden_scales)
->>>>>>> f05609ce
+        activation_fn_out = act_fn(sdd_out, activation_fn)
 
         # Layer 1: x @ w2.
         dsd_out = stk.ops.dsd(activation_fn_out, w2)
@@ -227,12 +196,8 @@
         ctx.x_shape = x.shape
         ctx.sdd_out_shape = sdd_out.data.shape
         ctx.dtype = x.dtype
-<<<<<<< HEAD
+        ctx.activation_fn = activation_fn
         ctx.save_for_backward(w1, w2, *topo_tensors, x, sdd_out.data)
-=======
-        ctx.activation_fn = activation_fn
-        ctx.save_for_backward(w1, w2, *topo_tensors, *input_save_args)
->>>>>>> f05609ce
         return dsd_out
 
     @staticmethod
@@ -252,26 +217,10 @@
         x = saved_tensors[8]
         sdd_out_data = saved_tensors[-1]
 
-<<<<<<< HEAD
-        # rematerialize gelu output
-        sdd_out = stk.Matrix(ctx.shape, sdd_out_data, *topo_tensors)
-        gelu_out = gelu.gelu(sdd_out)
-=======
         # rematerialize activation function output
         activation_fn = ctx.activation_fn
-        activation_grad_fn = None
-        if ctx.num_remat_bits == -1:
-            sdd_out = stk.Matrix(ctx.shape, sdd_out_data, *topo_tensors)
-            activation_fn_out, activation_grad_fn = act_fn(sdd_out, activation_fn, return_grad_fn=True)
-        else:
-            if activation_fn is not DEFAULT_ACTIVATION_FN:
-                raise NotImplementedError(f'`num_remat_bits` != -1 not implemented for custom {activation_fn=} ({ctx.num_remat_bits=}).')
-            activation_fn_out_tensor = turbo.dequantize_signed(
-                hidden_q, hidden_scales, num_bits=ctx.num_remat_bits,
-                op=turbo.ElemwiseOps.GELU_FORWARD,
-                out_shape=ctx.sdd_out_shape, out_dtype=dtype)
-            activation_fn_out = stk.Matrix(ctx.shape, activation_fn_out_tensor, *topo_tensors)
->>>>>>> f05609ce
+        sdd_out = stk.Matrix(ctx.shape, sdd_out_data, *topo_tensors)
+        activation_fn_out, activation_grad_fn = act_fn(sdd_out, activation_fn, return_grad_fn=True)
 
         # Compute dw2 with recomputed activation_fn output.
         dw2 = stk.ops.dsd(activation_fn_out.t(), ddsd_out)
@@ -290,32 +239,13 @@
 
         # Compute dsdd_out.
         #
-<<<<<<< HEAD
-        # NOTE: This reuses the dgelu_out allocation.
-        dsdd_out = gelu.gelu_backward_(dgelu_out, sdd_out)
-=======
         # NOTE: This reuses the dactivation_fn_out allocation.
-        if ctx.num_remat_bits == -1:
-            if activation_fn is DEFAULT_ACTIVATION_FN:
-                dsdd_out = gelu.gelu_backward_(dactivation_fn_out, sdd_out)
-            else:
-                assert activation_grad_fn is not None
-                activation_grad_fn(dactivation_fn_out.data)
-                dsdd_out = stk.Matrix(ctx.shape, sdd_out.data.grad, *topo_tensors)
+        if activation_fn is DEFAULT_ACTIVATION_FN:
+            dsdd_out = gelu.gelu_backward_(dactivation_fn_out, sdd_out)
         else:
-            # confusingly, x_out is interpreted as the gradient to overwrite
-            # in-place when the elemwise op is a backwards op
-            ddsd_out_tensor = turbo.dequantize_signed(
-                hidden_q, hidden_scales, num_bits=ctx.num_remat_bits,
-                op=turbo.ElemwiseOps.GELU_BACKWARD, x_out=dactivation_fn_out.data)
-            dsdd_out = stk.Matrix(ctx.shape, ddsd_out_tensor, *topo_tensors)
-
-        # rematerialize MLP input now that we need it
-        if ctx.num_input_bits != -1:
-            x = turbo.dequantize_signed(
-                x_q, x_scales, num_bits=ctx.num_input_bits,
-                out_dtype=dtype, out_shape=ctx.x_shape)
->>>>>>> f05609ce
+            assert activation_grad_fn is not None
+            activation_grad_fn(dactivation_fn_out.data)
+            dsdd_out = stk.Matrix(ctx.shape, sdd_out.data.grad, *topo_tensors)
 
         # Compute dw1.
         dw1 = stk.ops.dsd(dsdd_out.t(), x)
@@ -336,11 +266,7 @@
             w1,
             ddsd_out)
         dx = ddsd_out
-<<<<<<< HEAD
-        return dx, dw1, dw2, None
-=======
-        return dx, dw1, dw2, None, None, None, None
->>>>>>> f05609ce
+        return dx, dw1, dw2, None, None
 
 memory_optimized_mlp = MemoryOptimizedMLP.apply
 
@@ -418,13 +344,8 @@
         if self.args.moe_weight_parallelism:
             return self.parallel_forward(x, topo)
         elif self.args.memory_optimized_mlp:
-<<<<<<< HEAD
-            return memory_optimized_mlp(x, w1, w2, topo)
-=======
             return memory_optimized_mlp(
-                x, w1, w2, topo, self.args.quantize_inputs_num_bits,
-                self.args.quantize_rematerialize_num_bits, self.args.activation_fn)
->>>>>>> f05609ce
+                x, w1, w2, topo, self.args.activation_fn)
 
         # Compute the MLP.
         x = stk.ops.sdd(x, w1.t(), topo)
@@ -437,11 +358,7 @@
 
     @staticmethod
     @torch.cuda.amp.custom_fwd
-<<<<<<< HEAD
-    def forward(ctx, x, w1, w2, batch_sizes):
-=======
-    def forward(ctx, x, w1, w2, batch_sizes, num_input_bits, num_remat_bits, activation_fn):
->>>>>>> f05609ce
+    def forward(ctx, x, w1, w2, batch_sizes, activation_fn):
         # x: [m, k], w1: [n, k], w2: [n, k]
         if (not x.is_contiguous() or not w1.is_contiguous() or
             not w2.is_contiguous()):
@@ -451,22 +368,7 @@
         sdd_out = gg.backend.gmm(x, w1, batch_sizes, trans_b=True)
 
         # GeLU.
-<<<<<<< HEAD
-        gelu_out = F.gelu(sdd_out, approximate="tanh")
-=======
-        if num_remat_bits == -1:
-            activation_fn_out = activation_fn(sdd_out)
-            input_save_args += (sdd_out,)
-        else:
-            if activation_fn is not DEFAULT_ACTIVATION_FN:
-                raise NotImplementedError(f'`num_remat_bits` != -1 not implemented for custom {activation_fn=} ({num_remat_bits=}).')
-            # Fused GELU into sdd_out buffer while quantizing input
-            hidden_q, hidden_scales, activation_fn_out_data = turbo.quantize_signed(
-                sdd_out, num_bits=num_remat_bits,
-                op=turbo.ElemwiseOps.GELU_FORWARD, x_forward=sdd_out)
-            activation_fn_out = sdd_out
-            input_save_args += (hidden_q, hidden_scales)
->>>>>>> f05609ce
+        gelu_out = activation_fn(sdd_out)
 
         # Layer 1: x @ w2.
         dsd_out = gg.backend.gmm(activation_fn_out, w2, batch_sizes)
@@ -478,12 +380,8 @@
         ctx.x_shape = x.shape
         ctx.sdd_out_shape = sdd_out.shape
         ctx.dtype = x.dtype
-<<<<<<< HEAD
+        ctx.activation_fn = activation_fn
         ctx.save_for_backward(w1, w2, batch_sizes, x, sdd_out)
-=======
-        ctx.activation_fn = activation_fn
-        ctx.save_for_backward(w1, w2, batch_sizes, *input_save_args)
->>>>>>> f05609ce
         return dsd_out
 
     @staticmethod
@@ -503,26 +401,12 @@
         x = saved_tensors[3]
         sdd_out = saved_tensors[4]
 
-<<<<<<< HEAD
-        # Rematerialize gelu output.
-        gelu_out = F.gelu(sdd_out, approximate="tanh")
-=======
         # Rematerialize activation_fn output.
         activation_fn = ctx.activation_fn
-        activation_grad_fn = None
-        if ctx.num_remat_bits == -1:
-            with torch.set_grad_enabled(True):
-                sdd_out.requires_grad = True
-                activation_fn_out = activation_fn(sdd_out)
-                activation_grad_fn = activation_fn_out.backward
-        else:
-            if activation_fn is not DEFAULT_ACTIVATION_FN:
-                raise NotImplementedError(f'`num_remat_bits` != -1 not implemented for custom {activation_fn=} ({ctx.num_remat_bits=}).')
-            activation_fn_out = turbo.dequantize_signed(
-                hidden_q, hidden_scales, num_bits=ctx.num_remat_bits,
-                op=turbo.ElemwiseOps.GELU_FORWARD,
-                out_shape=ctx.sdd_out_shape, out_dtype=dtype)
->>>>>>> f05609ce
+        with torch.set_grad_enabled(True):
+            sdd_out.requires_grad = True
+            activation_fn_out = activation_fn(sdd_out)
+            activation_grad_fn = activation_fn_out.backward
 
         # Compute dw2 with recomputed activation_fn output.
         dw2 = gg.backend.gmm(
@@ -537,31 +421,13 @@
 
         # Compute dsdd_out.
         #
-<<<<<<< HEAD
-        # NOTE: This reuses the dgelu_out allocation.
-        dsdd_out = gelu.gelu_backward_(dgelu_out, sdd_out)
-=======
         # NOTE: This reuses the dactivation_fn_out allocation.
-        if ctx.num_remat_bits == -1:
-            if activation_fn is DEFAULT_ACTIVATION_FN:
-                dsdd_out = gelu.gelu_backward_(dactivation_fn_out, sdd_out)
-            else:
-                assert activation_grad_fn is not None
-                activation_grad_fn(dactivation_fn_out)
-                dsdd_out = sdd_out.grad
+        if activation_fn is DEFAULT_ACTIVATION_FN:
+            dsdd_out = gelu.gelu_backward_(dactivation_fn_out, sdd_out)
         else:
-            # confusingly, x_out is interpreted as the gradient to overwrite
-            # in-place when the elemwise op is a backwards op
-            dsdd_out = turbo.dequantize_signed(
-                hidden_q, hidden_scales, num_bits=ctx.num_remat_bits,
-                op=turbo.ElemwiseOps.GELU_BACKWARD, x_out=dactivation_fn_out.data)
-
-        # rematerialize MLP input now that we need it
-        if ctx.num_input_bits != -1:
-            x = turbo.dequantize_signed(
-                x_q, x_scales, num_bits=ctx.num_input_bits,
-                out_dtype=dtype, out_shape=ctx.x_shape)
->>>>>>> f05609ce
+            assert activation_grad_fn is not None
+            activation_grad_fn(dactivation_fn_out)
+            dsdd_out = sdd_out.grad
 
         # Compute dw1.
         dw1 = gg.backend.gmm(dsdd_out, x, batch_sizes, trans_a=True)
@@ -571,11 +437,7 @@
         # NOTE: This reuses the ddsd_out allocation.
         gg.backend.gmm(dsdd_out, w1, batch_sizes, c=ddsd_out)
         dx = ddsd_out
-<<<<<<< HEAD
-        return dx, dw1, dw2, None
-=======
-        return dx, dw1, dw2, None, None, None, None
->>>>>>> f05609ce
+        return dx, dw1, dw2, None, None
 
 memory_optimized_grouped_mlp = MemoryOptimizedGroupedMLP.apply
 
@@ -596,15 +458,9 @@
                 "Weight parallelism not yet supported with GroupedMLP.")
 
         if self.args.memory_optimized_mlp:
-<<<<<<< HEAD
-            return memory_optimized_grouped_mlp(x, w1, w2, batch_sizes)
-=======
             return memory_optimized_grouped_mlp(
                 x, w1, w2, batch_sizes,
-                self.args.quantize_inputs_num_bits,
-                self.args.quantize_rematerialize_num_bits,
                 self.args.activation_fn)
->>>>>>> f05609ce
 
         # Compute the MLP.
         x = gg.ops.gmm(x, w1, batch_sizes, trans_b=True)
